target/
bin/
dependency-reduced-pom.xml
<<<<<<< HEAD
bucket
=======

.DS_Store
>>>>>>> e528aa60
<|MERGE_RESOLUTION|>--- conflicted
+++ resolved
@@ -1,9 +1,6 @@
 target/
 bin/
 dependency-reduced-pom.xml
-<<<<<<< HEAD
 bucket
-=======
 
-.DS_Store
->>>>>>> e528aa60
+.DS_Store